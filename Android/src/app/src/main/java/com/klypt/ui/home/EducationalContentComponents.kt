/*
 * Copyright 2025 Google LLC
 *
 * Licensed under the Apache License, Version 2.0 (the "License");
 * you may not use this file except in compliance with the License.
 * You may obtain a copy of the License at
 *
 *     http://www.apache.org/licenses/LICENSE-2.0
 *
 * Unless required by applicable law or agreed to in writing, software
 * distributed under the License is distributed on an "AS IS" BASIS,
 * WITHOUT WARRANTIES OR CONDITIONS OF ANY KIND, either express or implied.
 * See the License for the specific language governing permissions and
 * limitations under the License.
 */

package com.klypt.ui.home

import androidx.compose.foundation.background
import androidx.compose.foundation.border
import androidx.compose.foundation.clickable
import androidx.compose.foundation.layout.*
import androidx.compose.foundation.lazy.LazyColumn
import androidx.compose.foundation.lazy.LazyRow
import androidx.compose.foundation.lazy.items
import androidx.compose.foundation.lazy.itemsIndexed
import androidx.compose.foundation.shape.CircleShape
import androidx.compose.foundation.shape.RoundedCornerShape
import androidx.compose.material.icons.Icons
import androidx.compose.material.icons.filled.*
import androidx.compose.material3.*
import androidx.compose.runtime.*
import androidx.compose.ui.Alignment
import androidx.compose.ui.Modifier
import androidx.compose.ui.draw.clip
import androidx.compose.ui.graphics.Color
import androidx.compose.ui.graphics.vector.ImageVector
import androidx.compose.ui.geometry.Offset
import androidx.compose.ui.text.font.FontWeight
import androidx.compose.ui.text.style.TextOverflow
import androidx.compose.ui.unit.dp
import androidx.compose.ui.unit.sp
import com.klypt.data.UserRole
import com.klypt.data.models.ClassDocument
import com.klypt.data.models.Educator
import com.klypt.data.models.Klyp
import com.klypt.data.models.Student

/**
 * Quick stats cards for the dashboard
 */
@OptIn(ExperimentalMaterial3Api::class)
@Composable
fun QuickStatsSection(
    stats: Map<String, Any>,
    userRole: UserRole,
    modifier: Modifier = Modifier
) {
    LazyRow(
        modifier = modifier.fillMaxWidth(),
        horizontalArrangement = Arrangement.spacedBy(12.dp),
        contentPadding = PaddingValues(horizontal = 16.dp)
    ) {
        when (userRole) {
            UserRole.STUDENT -> {
                item {
                    StatsCard(
                        title = "My Classes",
                        value = (stats["totalClasses"] as? Int) ?: 0,
                        icon = Icons.Default.School,
                        color = MaterialTheme.colorScheme.primary
                    )
                }
                item {
                    StatsCard(
                        title = "Recent Klyps",
                        value = (stats["totalKlyps"] as? Int) ?: 0,
                        icon = Icons.Default.Assignment,
                        color = MaterialTheme.colorScheme.secondary
                    )
                }
                item {
                    StatsCard(
                        title = "Assignments",
                        value = (stats["averageStudentsPerClass"] as? Int) ?: 0,
                        icon = Icons.Default.AssignmentTurnedIn,
                        color = MaterialTheme.colorScheme.tertiary
                    )
                }
            }
            UserRole.EDUCATOR -> {
                item {
                    StatsCard(
                        title = "My Classes",
                        value = (stats["totalClasses"] as? Int) ?: 0,
                        icon = Icons.Default.School,
                        color = MaterialTheme.colorScheme.primary
                    )
                }
                item {
                    StatsCard(
                        title = "Total Students",
                        value = (stats["totalStudents"] as? Int) ?: 0,
                        icon = Icons.Default.People,
                        color = MaterialTheme.colorScheme.secondary
                    )
                }
                item {
                    StatsCard(
                        title = "Klyps Created",
                        value = (stats["totalKlyps"] as? Int) ?: 0,
                        icon = Icons.Default.Create,
                        color = MaterialTheme.colorScheme.tertiary
                    )
                }
            }
        }
    }
}

@OptIn(ExperimentalMaterial3Api::class)
@Composable
private fun StatsCard(
    title: String,
    value: Int,
    icon: ImageVector,
    color: Color,
    modifier: Modifier = Modifier
) {
    Card(
        modifier = modifier
            .width(140.dp)
            .height(100.dp),
        colors = CardDefaults.cardColors(
            containerColor = color.copy(alpha = 0.1f)
        ),
        elevation = CardDefaults.cardElevation(defaultElevation = 2.dp)
    ) {
        Column(
            modifier = Modifier
                .fillMaxSize()
                .padding(12.dp),
            verticalArrangement = Arrangement.Center,
            horizontalAlignment = Alignment.CenterHorizontally
        ) {
            Icon(
                imageVector = icon,
                contentDescription = null,
                tint = color,
                modifier = Modifier.size(24.dp)
            )
            Spacer(modifier = Modifier.height(4.dp))
            Text(
                text = value.toString(),
                style = MaterialTheme.typography.headlineSmall.copy(
                    fontWeight = FontWeight.Bold,
                    color = color
                )
            )
            Text(
                text = title,
                style = MaterialTheme.typography.bodySmall,
                color = MaterialTheme.colorScheme.onSurfaceVariant,
                maxLines = 1,
                overflow = TextOverflow.Ellipsis
            )
        }
    }
}

/**
 * Recent Klyps section
 */
@Composable
fun RecentKlypsSection(
    klyps: List<Klyp>,
    onKlypClick: (Klyp) -> Unit,
    modifier: Modifier = Modifier
) {
    Column(modifier = modifier) {
        Row(
            modifier = Modifier
                .fillMaxWidth()
                .padding(horizontal = 16.dp, vertical = 8.dp),
            horizontalArrangement = Arrangement.SpaceBetween,
            verticalAlignment = Alignment.CenterVertically
        ) {
            Text(
                text = "Recent Learning Content",
                style = MaterialTheme.typography.titleLarge.copy(fontWeight = FontWeight.SemiBold)
            )
            TextButton(onClick = { /* Navigate to all Klyps */ }) {
                Text("View All")
            }
        }
        
        if (klyps.isEmpty()) {
            EmptyStateCard(
                message = "No learning content available",
                icon = Icons.Default.Assignment
            )
        } else {
            LazyColumn(
                modifier = Modifier.height(300.dp),
                verticalArrangement = Arrangement.spacedBy(8.dp),
                contentPadding = PaddingValues(horizontal = 16.dp)
            ) {
                items(klyps) { klyp ->
                    KlypCard(
                        klyp = klyp,
                        onClick = { onKlypClick(klyp) }
                    )
                }
            }
        }
    }
}

@OptIn(ExperimentalMaterial3Api::class)
@Composable
private fun KlypCard(
    klyp: Klyp,
    onClick: () -> Unit,
    modifier: Modifier = Modifier
) {
    Card(
        modifier = modifier
            .fillMaxWidth()
            .clickable { onClick() },
        elevation = CardDefaults.cardElevation(defaultElevation = 2.dp)
    ) {
        Column(
            modifier = Modifier
                .fillMaxWidth()
                .padding(16.dp)
        ) {
            Row(
                modifier = Modifier.fillMaxWidth(),
                horizontalArrangement = Arrangement.SpaceBetween,
                verticalAlignment = Alignment.Top
            ) {
                Column(modifier = Modifier.weight(1f)) {
                    Text(
                        text = klyp.title,
                        style = MaterialTheme.typography.titleMedium.copy(fontWeight = FontWeight.SemiBold),
                        maxLines = 2,
                        overflow = TextOverflow.Ellipsis
                    )
                    Spacer(modifier = Modifier.height(4.dp))
                    Text(
                        text = klyp.classCode,
                        style = MaterialTheme.typography.labelMedium,
                        color = MaterialTheme.colorScheme.primary
                    )
                }
                Box(
                    modifier = Modifier
                        .background(
                            MaterialTheme.colorScheme.secondaryContainer,
                            CircleShape
                        )
                        .padding(8.dp)
                ) {
                    Text(
                        text = "${klyp.questions.size}Q",
                        style = MaterialTheme.typography.labelSmall,
                        color = MaterialTheme.colorScheme.onSecondaryContainer
                    )
                }
            }
            
            Spacer(modifier = Modifier.height(8.dp))
            
            Text(
                text = klyp.mainBody,
                style = MaterialTheme.typography.bodyMedium,
                maxLines = 3,
                overflow = TextOverflow.Ellipsis,
                color = MaterialTheme.colorScheme.onSurfaceVariant
            )
        }
    }
}

/**
 * My Classes section
 */
@Composable
fun MyClassesSection(
    classes: List<ClassDocument>,
    onClassClick: (ClassDocument) -> Unit,
    onAddNewClassClick: () -> Unit,
    modifier: Modifier = Modifier
) {
    Column(modifier = modifier) {
        Row(
            modifier = Modifier
                .fillMaxWidth()
                .padding(horizontal = 16.dp, vertical = 8.dp),
            horizontalArrangement = Arrangement.SpaceBetween,
            verticalAlignment = Alignment.CenterVertically
        ) {
            Text(
                text = "My Classes",
                style = MaterialTheme.typography.titleLarge.copy(fontWeight = FontWeight.SemiBold)
            )
            TextButton(onClick = { /* Navigate to all classes */ }) {
                Text("View All")
            }
        }
        
<<<<<<< HEAD
        if (classes.isEmpty()) {
            LazyRow(
                horizontalArrangement = Arrangement.spacedBy(12.dp),
                contentPadding = PaddingValues(horizontal = 16.dp)
            ) {
                item {
                    AddNewClassCard(
                        onClick = onAddNewClassClick
                    )
                }
                item {
                    EmptyClassStateCard()
                }
            }
        } else {
            LazyRow(
                horizontalArrangement = Arrangement.spacedBy(12.dp),
                contentPadding = PaddingValues(horizontal = 16.dp)
            ) {
                // Add new class button (+ button)
                item {
                    AddNewClassCard(
                        onClick = onAddNewClassClick
                    )
                }
                
                // Existing classes
                items(classes) { classDoc ->
                    ClassCard(
                        classDocument = classDoc,
                        onClick = { onClassClick(classDoc) }
                    )
                }
=======
        val classColors = listOf(
            Color(0xFFB3E5FC), // Light Blue
            Color(0xFFFFF9C4), // Light Yellow
            Color(0xFFC8E6C9), // Light Green
            Color(0xFFFFCCBC), // Light Orange
            Color(0xFFD1C4E9), // Light Purple
            Color(0xFFFFF176), // Yellow
            Color(0xFFFFAB91)  // Orange
        )
        LazyRow(
            horizontalArrangement = Arrangement.spacedBy(12.dp),
            contentPadding = PaddingValues(horizontal = 16.dp)
        ) {
            itemsIndexed(classes) { idx, classDoc ->
                ClassCard(
                    classDocument = classDoc,
                    onClick = { onClassClick(classDoc) },
                    cardColor = classColors[idx % classColors.size],
                    showMenu = true
                )
            }
            // Add Class box at the end
            item {
                AddClassBox(onClick = { /* TODO: Show add class dialog */ })
>>>>>>> ece9ba1d
            }
        }
    }
}

@OptIn(ExperimentalMaterial3Api::class)
@Composable
private fun ClassCard(
    classDocument: ClassDocument,
    onClick: () -> Unit,
    modifier: Modifier = Modifier,
    cardColor: Color = MaterialTheme.colorScheme.surface,
    showMenu: Boolean = false,
    onDelete: (() -> Unit)? = null
) {
    var menuExpanded by remember { mutableStateOf(false) }
    Card(
        modifier = modifier
            .width(200.dp)
            .height(120.dp)
            .clickable { onClick() },
        elevation = CardDefaults.cardElevation(defaultElevation = 2.dp),
        colors = CardDefaults.cardColors(containerColor = cardColor)
    ) {
        Box(Modifier.fillMaxSize()) {
            Column(
                modifier = Modifier
                    .fillMaxSize()
                    .padding(16.dp),
                verticalArrangement = Arrangement.SpaceBetween
            ) {
                Column {
                    val classTextColor = Color(0xFF44474F) // Softer dark gray
                    Text(
                        text = classDocument.classCode,
                        style = MaterialTheme.typography.labelLarge.copy(
                            fontWeight = FontWeight.Medium,
                            letterSpacing = 0.2.sp
                        ),
                        color = classTextColor
                    )
                    Spacer(modifier = Modifier.height(4.dp))
                    Text(
                        text = classDocument.classTitle,
                        style = MaterialTheme.typography.titleMedium.copy(
                            fontWeight = FontWeight.Medium,
                            letterSpacing = 0.1.sp
                        ),
                        color = classTextColor,
                        maxLines = 2,
                        overflow = TextOverflow.Ellipsis
                    )
                }
                Row(
                    verticalAlignment = Alignment.CenterVertically
                ) {
                    Icon(
                        imageVector = Icons.Default.People,
                        contentDescription = null,
                        modifier = Modifier.size(16.dp),
                        tint = MaterialTheme.colorScheme.onSurfaceVariant
                    )
                    Spacer(modifier = Modifier.width(4.dp))
                    Text(
                        text = "${classDocument.studentIds.size} students",
                        style = MaterialTheme.typography.bodySmall.copy(
                            fontWeight = FontWeight.Medium,
                            letterSpacing = 0.1.sp
                        ),
                        color = Color(0xFF5C5F66)
                    )
                }
            }
            if (showMenu) {
                Box(Modifier.fillMaxSize()) {
                    IconButton(
                        onClick = { menuExpanded = true },
                        modifier = Modifier
                            .align(Alignment.BottomEnd)
                            .size(32.dp)
                    ) {
                        Icon(Icons.Default.MoreVert, contentDescription = "More options")
                    }
                    DropdownMenu(
                        expanded = menuExpanded,
                        onDismissRequest = { menuExpanded = false },
                        modifier = Modifier.width(160.dp)
                    ) {
                        DropdownMenuItem(
                            text = { Text("Remove Class") },
                            onClick = {
                                menuExpanded = false
                                onDelete?.invoke()
                            },
                            leadingIcon = {
                                Icon(Icons.Default.Delete, contentDescription = null)
                            }
                        )
                    }
                }
            }
        }
    }
}

@Composable
private fun AddClassBox(onClick: () -> Unit) {
    Card(
        modifier = Modifier
            .width(200.dp)
            .height(120.dp)
            .clickable { onClick() },
        colors = CardDefaults.cardColors(containerColor = Color(0xFFF0F0F0)),
        elevation = CardDefaults.cardElevation(defaultElevation = 2.dp)
    ) {
        Box(
            modifier = Modifier.fillMaxSize(),
            contentAlignment = Alignment.Center
        ) {
            Icon(
                imageVector = Icons.Default.Add,
                contentDescription = "Add Class",
                modifier = Modifier.size(48.dp),
                tint = Color(0xFFB0B0B0)
            )
        }
    }
}

// View All Classes Screen
@Composable
fun ViewAllClassesScreen(
    classes: List<ClassDocument>,
    onClassClick: (ClassDocument) -> Unit,
    onDeleteClass: (ClassDocument) -> Unit,
    onAddClass: () -> Unit
) {
    Column(Modifier.fillMaxSize()) {
        Row(
            Modifier
                .fillMaxWidth()
                .padding(16.dp),
            horizontalArrangement = Arrangement.SpaceBetween,
            verticalAlignment = Alignment.CenterVertically
        ) {
            Text("All Classes", style = MaterialTheme.typography.titleLarge)
            IconButton(onClick = onAddClass) {
                Icon(Icons.Default.Add, contentDescription = "Add Class")
            }
        }
        LazyColumn(
            verticalArrangement = Arrangement.spacedBy(12.dp),
            contentPadding = PaddingValues(horizontal = 16.dp, vertical = 8.dp)
        ) {
            itemsIndexed(classes) { idx, classDoc ->
                ClassCard(
                    classDocument = classDoc,
                    onClick = { onClassClick(classDoc) },
                    cardColor = Color(0xFFF5F5F5).copy(alpha = 1f - (idx % 2) * 0.05f),
                    showMenu = true,
                    onDelete = { onDeleteClass(classDoc) }
                )
            }
            item {
                AddClassBox(onClick = onAddClass)
            }
        }
    }
}

/**
 * Upcoming assignments section (for students)
 */
@Composable
fun UpcomingAssignmentsSection(
    assignments: List<Pair<String, String>>,
    modifier: Modifier = Modifier
) {
    Column(modifier = modifier) {
        Text(
            text = "Upcoming Assignments",
            style = MaterialTheme.typography.titleLarge.copy(fontWeight = FontWeight.SemiBold),
            modifier = Modifier.padding(horizontal = 16.dp, vertical = 8.dp)
        )
        
        if (assignments.isEmpty()) {
            EmptyStateCard(
                message = "No upcoming assignments",
                icon = Icons.Default.AssignmentTurnedIn
            )
        } else {
            LazyColumn(
                modifier = Modifier.height(200.dp),
                verticalArrangement = Arrangement.spacedBy(8.dp),
                contentPadding = PaddingValues(horizontal = 16.dp)
            ) {
                items(assignments) { (className, assignment) ->
                    AssignmentCard(
                        className = className,
                        assignment = assignment
                    )
                }
            }
        }
    }
}

@OptIn(ExperimentalMaterial3Api::class)
@Composable
private fun AssignmentCard(
    className: String,
    assignment: String,
    modifier: Modifier = Modifier
) {
    Card(
        modifier = modifier.fillMaxWidth(),
        elevation = CardDefaults.cardElevation(defaultElevation = 1.dp),
        colors = CardDefaults.cardColors(
            containerColor = MaterialTheme.colorScheme.surfaceVariant.copy(alpha = 0.3f)
        )
    ) {
        Row(
            modifier = Modifier
                .fillMaxWidth()
                .padding(16.dp),
            verticalAlignment = Alignment.CenterVertically
        ) {
            Icon(
                imageVector = Icons.Default.Assignment,
                contentDescription = null,
                tint = MaterialTheme.colorScheme.primary,
                modifier = Modifier.size(24.dp)
            )
            Spacer(modifier = Modifier.width(12.dp))
            Column(modifier = Modifier.weight(1f)) {
                Text(
                    text = className,
                    style = MaterialTheme.typography.labelMedium,
                    color = MaterialTheme.colorScheme.primary
                )
                Text(
                    text = assignment,
                    style = MaterialTheme.typography.bodyMedium,
                    maxLines = 2,
                    overflow = TextOverflow.Ellipsis
                )
            }
        }
    }
}

/**
 * User welcome section
 */
@Composable
fun UserWelcomeSection(
    currentUser: Any?,
    userRole: UserRole,
    modifier: Modifier = Modifier
) {
    Column(
        modifier = modifier
            .fillMaxWidth()
            .padding(16.dp)
    ) {
        when (userRole) {
            UserRole.STUDENT -> {
                val student = currentUser as? Student
                if (student != null) {
                    Text(
                        text = "Welcome back, ${student.firstName}!",
                        style = MaterialTheme.typography.headlineMedium.copy(fontWeight = FontWeight.Bold)
                    )
                    Text(
                        text = "Ready to continue learning?",
                        style = MaterialTheme.typography.bodyLarge,
                        color = MaterialTheme.colorScheme.onSurfaceVariant
                    )
                }
            }
            UserRole.EDUCATOR -> {
                val educator = currentUser as? Educator
                if (educator != null) {
                    Text(
                        text = "Hello, ${educator.fullName.split(" ").firstOrNull() ?: "Educator"}!",
                        style = MaterialTheme.typography.headlineMedium.copy(fontWeight = FontWeight.Bold)
                    )
                    Text(
                        text = "Manage your classes and create engaging content",
                        style = MaterialTheme.typography.bodyLarge,
                        color = MaterialTheme.colorScheme.onSurfaceVariant
                    )
                }
            }
        }
    }
}

/**
 * Empty state card
 */
@OptIn(ExperimentalMaterial3Api::class)
@Composable
private fun EmptyStateCard(
    message: String,
    icon: ImageVector,
    modifier: Modifier = Modifier
) {
    Card(
        modifier = modifier
            .fillMaxWidth()
            .padding(horizontal = 16.dp),
        colors = CardDefaults.cardColors(
            containerColor = MaterialTheme.colorScheme.surfaceVariant.copy(alpha = 0.3f)
        )
    ) {
        Column(
            modifier = Modifier
                .fillMaxWidth()
                .padding(32.dp),
            horizontalAlignment = Alignment.CenterHorizontally
        ) {
            Icon(
                imageVector = icon,
                contentDescription = null,
                modifier = Modifier.size(48.dp),
                tint = MaterialTheme.colorScheme.onSurfaceVariant.copy(alpha = 0.6f)
            )
            Spacer(modifier = Modifier.height(12.dp))
            Text(
                text = message,
                style = MaterialTheme.typography.bodyLarge,
                color = MaterialTheme.colorScheme.onSurfaceVariant
            )
        }
    }
}

/**
 * Add new class card with + button
 */
@OptIn(ExperimentalMaterial3Api::class)
@Composable
private fun AddNewClassCard(
    onClick: () -> Unit,
    modifier: Modifier = Modifier
) {
    Card(
        modifier = modifier
            .width(200.dp)
            .height(120.dp)
            .clickable { onClick() },
        colors = CardDefaults.cardColors(
            containerColor = MaterialTheme.colorScheme.surfaceVariant.copy(alpha = 0.5f)
        ),
        border = androidx.compose.foundation.BorderStroke(
            2.dp, 
            MaterialTheme.colorScheme.primary.copy(alpha = 0.3f)
        ),
        elevation = CardDefaults.cardElevation(defaultElevation = 2.dp)
    ) {
        Box(
            modifier = Modifier.fillMaxSize(),
            contentAlignment = Alignment.Center
        ) {
            Column(
                horizontalAlignment = Alignment.CenterHorizontally,
                verticalArrangement = Arrangement.Center
            ) {
                Icon(
                    imageVector = Icons.Default.Add,
                    contentDescription = "Add new class",
                    modifier = Modifier.size(32.dp),
                    tint = MaterialTheme.colorScheme.primary
                )
                Spacer(modifier = Modifier.height(8.dp))
                Text(
                    text = "New Class",
                    style = MaterialTheme.typography.titleMedium,
                    color = MaterialTheme.colorScheme.primary
                )
            }
        }
    }
}

/**
 * Empty class state card for carousel
 */
@OptIn(ExperimentalMaterial3Api::class)
@Composable
private fun EmptyClassStateCard(
    modifier: Modifier = Modifier
) {
    Card(
        modifier = modifier
            .width(200.dp)
            .height(120.dp),
        colors = CardDefaults.cardColors(
            containerColor = MaterialTheme.colorScheme.surfaceVariant.copy(alpha = 0.3f)
        ),
        elevation = CardDefaults.cardElevation(defaultElevation = 1.dp)
    ) {
        Box(
            modifier = Modifier.fillMaxSize(),
            contentAlignment = Alignment.Center
        ) {
            Column(
                horizontalAlignment = Alignment.CenterHorizontally,
                verticalArrangement = Arrangement.Center
            ) {
                Icon(
                    imageVector = Icons.Default.School,
                    contentDescription = null,
                    modifier = Modifier.size(24.dp),
                    tint = MaterialTheme.colorScheme.onSurfaceVariant.copy(alpha = 0.6f)
                )
                Spacer(modifier = Modifier.height(8.dp))
                Text(
                    text = "No classes yet",
                    style = MaterialTheme.typography.bodyMedium,
                    color = MaterialTheme.colorScheme.onSurfaceVariant
                )
            }
        }
    }
}<|MERGE_RESOLUTION|>--- conflicted
+++ resolved
@@ -309,7 +309,6 @@
             }
         }
         
-<<<<<<< HEAD
         if (classes.isEmpty()) {
             LazyRow(
                 horizontalArrangement = Arrangement.spacedBy(12.dp),
@@ -325,50 +324,31 @@
                 }
             }
         } else {
+            val classColors = listOf(
+                Color(0xFFB3E5FC), // Light Blue
+                Color(0xFFFFF9C4), // Light Yellow
+                Color(0xFFC8E6C9), // Light Green
+                Color(0xFFFFCCBC), // Light Orange
+                Color(0xFFD1C4E9), // Light Purple
+                Color(0xFFFFF176), // Yellow
+                Color(0xFFFFAB91)  // Orange
+            )
             LazyRow(
                 horizontalArrangement = Arrangement.spacedBy(12.dp),
                 contentPadding = PaddingValues(horizontal = 16.dp)
             ) {
-                // Add new class button (+ button)
-                item {
-                    AddNewClassCard(
-                        onClick = onAddNewClassClick
-                    )
-                }
-                
-                // Existing classes
-                items(classes) { classDoc ->
+                itemsIndexed(classes) { idx, classDoc ->
                     ClassCard(
                         classDocument = classDoc,
-                        onClick = { onClassClick(classDoc) }
-                    )
-                }
-=======
-        val classColors = listOf(
-            Color(0xFFB3E5FC), // Light Blue
-            Color(0xFFFFF9C4), // Light Yellow
-            Color(0xFFC8E6C9), // Light Green
-            Color(0xFFFFCCBC), // Light Orange
-            Color(0xFFD1C4E9), // Light Purple
-            Color(0xFFFFF176), // Yellow
-            Color(0xFFFFAB91)  // Orange
-        )
-        LazyRow(
-            horizontalArrangement = Arrangement.spacedBy(12.dp),
-            contentPadding = PaddingValues(horizontal = 16.dp)
-        ) {
-            itemsIndexed(classes) { idx, classDoc ->
-                ClassCard(
-                    classDocument = classDoc,
-                    onClick = { onClassClick(classDoc) },
-                    cardColor = classColors[idx % classColors.size],
-                    showMenu = true
-                )
-            }
-            // Add Class box at the end
-            item {
-                AddClassBox(onClick = { /* TODO: Show add class dialog */ })
->>>>>>> ece9ba1d
+                        onClick = { onClassClick(classDoc) },
+                        cardColor = classColors[idx % classColors.size],
+                        showMenu = true
+                    )
+                }
+                // Add Class box at the end
+                item {
+                    AddClassBox(onClick = onAddNewClassClick)
+                }
             }
         }
     }
