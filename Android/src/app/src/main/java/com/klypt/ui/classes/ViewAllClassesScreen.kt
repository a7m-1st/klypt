/*
 * Copyright 2025 Google LLC
 *
 * Licensed under the Apache License, Version 2.0 (the "License");
 * you may not use this file except in compliance with the License.
 * You may obtain a copy of the License at
 *
 *     http://www.apache.org/licenses/LICENSE-2.0
 *
 * Unless required by applicable law or agreed to in writing, software
 * distributed under the License is distributed on an "AS IS" BASIS,
 * WITHOUT WARRANTIES OR CONDITIONS OF ANY KIND, either express or implied.
 * See the License for the specific language governing permissions and
 * limitations under the License.
 */

package com.klypt.ui.classes

import androidx.compose.foundation.layout.*
import androidx.compose.foundation.lazy.LazyColumn
import androidx.compose.foundation.lazy.items
import androidx.compose.foundation.lazy.itemsIndexed
import androidx.compose.material.icons.Icons
import androidx.compose.material.icons.filled.Add
import androidx.compose.material.icons.filled.ArrowBack
import androidx.compose.material3.*
import androidx.compose.runtime.*
import androidx.compose.ui.Alignment
import androidx.compose.ui.Modifier
import androidx.compose.ui.platform.LocalContext
import androidx.compose.ui.res.stringResource
import androidx.compose.ui.unit.dp
import androidx.hilt.navigation.compose.hiltViewModel
import com.klypt.R
import com.klypt.data.models.ClassDocument
import com.klypt.ui.home.ClassCard

/** Navigation destination data */
object ViewAllClassesDestination {
    val route = "ViewAllClassesRoute"
}

@OptIn(ExperimentalMaterial3Api::class)
@Composable
fun ViewAllClassesScreen(
    onNavigateBack: () -> Unit,
    onNavigateToAddClass: () -> Unit,
    onClassClick: (ClassDocument) -> Unit,
    modifier: Modifier = Modifier,
    viewModel: ViewAllClassesViewModel = hiltViewModel(),
    exportViewModel: ClassExportViewModel = hiltViewModel()
) {
    val uiState by viewModel.uiState.collectAsState()
    val exportUiState by exportViewModel.uiState.collectAsState()
    var showDeleteDialog by remember { mutableStateOf<ClassDocument?>(null) }
    val context = LocalContext.current
    val snackbarHostState = remember { SnackbarHostState() }
    
    // Show export messages
    LaunchedEffect(exportUiState.successMessage) {
        exportUiState.successMessage?.let { message ->
            snackbarHostState.showSnackbar(message)
            exportViewModel.clearMessages()
        }
    }
    
    LaunchedEffect(exportUiState.errorMessage) {
        exportUiState.errorMessage?.let { message ->
            snackbarHostState.showSnackbar("Error: $message")
            exportViewModel.clearMessages()
        }
    }

    Scaffold(
        modifier = modifier,
        topBar = {
            TopAppBar(
                title = { Text("All Classes") },
                navigationIcon = {
                    IconButton(onClick = onNavigateBack) {
                        Icon(Icons.Default.ArrowBack, contentDescription = "Back")
                    }
                }
            )
        },
        floatingActionButton = {
            FloatingActionButton(
                onClick = onNavigateToAddClass,
                containerColor = MaterialTheme.colorScheme.primary
            ) {
                Icon(Icons.Default.Add, contentDescription = "Add Class")
            }
        },
        snackbarHost = {
            SnackbarHost(hostState = snackbarHostState)
        }
    ) { paddingValues ->
        Column(
            modifier = Modifier
                .fillMaxSize()
                .padding(paddingValues)
        ) {
            if (uiState.isLoading) {
                Box(
                    modifier = Modifier.fillMaxSize(),
                    contentAlignment = Alignment.Center
                ) {
                    CircularProgressIndicator()
                }
            } else {
                LazyColumn(
                    contentPadding = PaddingValues(horizontal = 16.dp, vertical = 16.dp),
                    verticalArrangement = Arrangement.spacedBy(16.dp),
                    horizontalAlignment = Alignment.CenterHorizontally
                ) {
                    if (uiState.classes.isEmpty()) {
                        item {
                            EmptyStateCard(
                                message = "No classes available",
                                actionText = "Add Class",
                                onActionClick = onNavigateToAddClass,
                                modifier = Modifier
                                    .fillMaxWidth()
                                    .padding(horizontal = 0.dp)
                            )
                        }
                    } else {
                        itemsIndexed(uiState.classes) { index, classDoc ->
                            // Define a list of distinct card colors
                            val cardColors = listOf(
                                MaterialTheme.colorScheme.primaryContainer,
                                MaterialTheme.colorScheme.secondaryContainer,
                                MaterialTheme.colorScheme.tertiaryContainer,
                                MaterialTheme.colorScheme.surfaceVariant,
                                MaterialTheme.colorScheme.surfaceTint
                            )
                            val cardColor = cardColors[index % cardColors.size]
                            ClassCard(
                                classDocument = classDoc,
                                onClick = { onClassClick(classDoc) },
                                cardColor = cardColor,
                                showMenu = true,
                                onDelete = { showDeleteDialog = classDoc },
<<<<<<< HEAD
                                onExport = { 
                                    exportViewModel.exportClassToJson(
                                        context = context,
                                        classCode = classDoc.classCode,
                                        className = classDoc.classTitle
                                    )
                                }
=======
                                modifier = Modifier
                                    .fillMaxWidth()
                                    .padding(horizontal = 0.dp)
                                    .align(Alignment.CenterHorizontally)
>>>>>>> 35026b4e
                            )
                        }
                    }
                }
            }

            // Error message
            uiState.errorMessage?.let { error ->
                Card(
                    modifier = Modifier
                        .fillMaxWidth()
                        .padding(16.dp),
                    colors = CardDefaults.cardColors(
                        containerColor = MaterialTheme.colorScheme.errorContainer
                    )
                ) {
                    Text(
                        text = error,
                        modifier = Modifier.padding(16.dp),
                        color = MaterialTheme.colorScheme.onErrorContainer
                    )
                }
            }
        }
    }

    // Delete confirmation dialog
    showDeleteDialog?.let { classDoc ->
        AlertDialog(
            onDismissRequest = { showDeleteDialog = null },
            title = { Text("Delete Class") },
            text = { Text("Are you sure you want to delete \"${classDoc.classTitle}\"? This action cannot be undone.") },
            confirmButton = {
                TextButton(
                    onClick = {
                        viewModel.deleteClass(classDoc)
                        showDeleteDialog = null
                    }
                ) {
                    Text("Delete")
                }
            },
            dismissButton = {
                TextButton(onClick = { showDeleteDialog = null }) {
                    Text("Cancel")
                }
            }
        )
    }

    // Share dialog after successful export
    if (exportUiState.showShareDialog) {
        AlertDialog(
            onDismissRequest = { exportViewModel.dismissShareDialog() },
            title = { Text("Export Successful") },
            text = { Text("Your class has been exported to JSON format. Would you like to share the file?") },
            confirmButton = {
                TextButton(
                    onClick = { 
                        exportViewModel.shareExportedFile(context)
                    }
                ) {
                    Text("Share")
                }
            },
            dismissButton = {
                TextButton(onClick = { exportViewModel.dismissShareDialog() }) {
                    Text("Done")
                }
            }
        )
    }
}

@Composable
private fun EmptyStateCard(
    message: String,
    actionText: String? = null,
    onActionClick: (() -> Unit)? = null,
    modifier: Modifier = Modifier
) {
    Card(
        modifier = modifier.fillMaxWidth(),
        colors = CardDefaults.cardColors(
            containerColor = MaterialTheme.colorScheme.surfaceVariant
        )
    ) {
        Column(
            modifier = Modifier
                .fillMaxWidth()
                .padding(32.dp),
            horizontalAlignment = Alignment.CenterHorizontally,
            verticalArrangement = Arrangement.spacedBy(16.dp)
        ) {
            Text(
                text = message,
                style = MaterialTheme.typography.bodyLarge,
                color = MaterialTheme.colorScheme.onSurfaceVariant
            )
            
            if (actionText != null && onActionClick != null) {
                Button(onClick = onActionClick) {
                    Text(actionText)
                }
            }
        }
    }
}<|MERGE_RESOLUTION|>--- conflicted
+++ resolved
@@ -141,7 +141,6 @@
                                 cardColor = cardColor,
                                 showMenu = true,
                                 onDelete = { showDeleteDialog = classDoc },
-<<<<<<< HEAD
                                 onExport = { 
                                     exportViewModel.exportClassToJson(
                                         context = context,
@@ -149,12 +148,6 @@
                                         className = classDoc.classTitle
                                     )
                                 }
-=======
-                                modifier = Modifier
-                                    .fillMaxWidth()
-                                    .padding(horizontal = 0.dp)
-                                    .align(Alignment.CenterHorizontally)
->>>>>>> 35026b4e
                             )
                         }
                     }
